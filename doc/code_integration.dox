--- conflicted
+++ resolved
@@ -10,11 +10,7 @@
 
 \section Python_sec 1. Use of Python as high-level language.
 
-<<<<<<< HEAD
-Every code has to be wrapped into a Python class, which allows to coordinate them in a homogeneous way regardless of their native programming language. The required API being very macroscopic (e.g. asking to a code to solve its problem), this wrapping should not alter significantly codes performance.
-=======
 Every code has to be wrapped into a Python class, which allows to coordinate them in a homogeneous way regardless of their native programming language. The required API being very macroscopic (e.g. asking a code to solve its problem), this wrapping should not alter significantly codes performance.  
->>>>>>> 6de69b8d
 
 SWIG [2] is, for example, a well-known and easy to use tool to wrap a C, C++ or a FORTRAN code into a Python interface. Other examples are F2PY [3] for FORTRAN and pybind11 [4] for C++.
 
